--- conflicted
+++ resolved
@@ -185,18 +185,8 @@
     goto err;
   }
 
-<<<<<<< HEAD
   /* TODO: This should be a constant-time operation, no? */
   if (!BN_mod_exp_mont(result, f, e, n, ctx, NULL)) {
-=======
-  if (rsa->flags & RSA_FLAG_CACHE_PUBLIC) {
-    if (BN_MONT_CTX_set_locked(&rsa->mont_n, &rsa->lock, rsa->n, ctx) == NULL) {
-      goto err;
-    }
-  }
-
-  if (!BN_mod_exp_mont(result, f, rsa->e, rsa->n, ctx, rsa->mont_n)) {
->>>>>>> 617804ad
     goto err;
   }
 
@@ -486,17 +476,7 @@
     goto err;
   }
 
-<<<<<<< HEAD
   if (!BN_mod_exp_mont(result, f, e, n, ctx, NULL)) {
-=======
-  if (rsa->flags & RSA_FLAG_CACHE_PUBLIC) {
-    if (BN_MONT_CTX_set_locked(&rsa->mont_n, &rsa->lock, rsa->n, ctx) == NULL) {
-      goto err;
-    }
-  }
-
-  if (!BN_mod_exp_mont(result, f, rsa->e, rsa->n, ctx, rsa->mont_n)) {
->>>>>>> 617804ad
     goto err;
   }
 
@@ -585,11 +565,7 @@
       }
     }
 
-<<<<<<< HEAD
-    if (!BN_mod_exp_mont(result, f, d, rsa->n, ctx, rsa->mont_n)) {
-=======
     if (!BN_mod_exp_mont_consttime(result, f, d, rsa->n, ctx, rsa->mont_n)) {
->>>>>>> 617804ad
       goto err;
     }
   }
@@ -670,11 +646,7 @@
   /* compute r1^dmq1 mod q */
   dmq1 = &local_dmq1;
   BN_with_flags(dmq1, rsa->dmq1, BN_FLG_CONSTTIME);
-<<<<<<< HEAD
-  if (!BN_mod_exp_mont(m1, r1, dmq1, rsa->q, ctx, rsa->mont_q)) {
-=======
   if (!BN_mod_exp_mont_consttime(m1, r1, dmq1, rsa->q, ctx, rsa->mont_q)) {
->>>>>>> 617804ad
     goto err;
   }
 
@@ -688,11 +660,7 @@
   /* compute r1^dmp1 mod p */
   dmp1 = &local_dmp1;
   BN_with_flags(dmp1, rsa->dmp1, BN_FLG_CONSTTIME);
-<<<<<<< HEAD
-  if (!BN_mod_exp_mont(r0, r1, dmp1, rsa->p, ctx, rsa->mont_p)) {
-=======
   if (!BN_mod_exp_mont_consttime(r0, r1, dmp1, rsa->p, ctx, rsa->mont_p)) {
->>>>>>> 617804ad
     goto err;
   }
 
@@ -737,45 +705,6 @@
     goto err;
   }
 
-<<<<<<< HEAD
-=======
-  for (i = 0; i < num_additional_primes; i++) {
-    /* multi-prime RSA. */
-    BIGNUM local_exp, local_prime;
-    BIGNUM *exp = &local_exp, *prime = &local_prime;
-    RSA_additional_prime *ap =
-        sk_RSA_additional_prime_value(rsa->additional_primes, i);
-
-    BN_with_flags(exp, ap->exp, BN_FLG_CONSTTIME);
-    BN_with_flags(prime, ap->prime, BN_FLG_CONSTTIME);
-
-    /* c will already point to a BIGNUM with the correct flags. */
-    if (!BN_mod(r1, c, prime, ctx)) {
-      goto err;
-    }
-
-    if ((rsa->flags & RSA_FLAG_CACHE_PRIVATE) &&
-        !BN_MONT_CTX_set_locked(&ap->mont, &rsa->lock, prime, ctx)) {
-      goto err;
-    }
-
-    if (!BN_mod_exp_mont_consttime(m1, r1, exp, prime, ctx, ap->mont)) {
-      goto err;
-    }
-
-    BN_set_flags(m1, BN_FLG_CONSTTIME);
-
-    if (!BN_sub(m1, m1, r0) ||
-        !BN_mul(m1, m1, ap->coeff, ctx) ||
-        !BN_mod(m1, m1, prime, ctx) ||
-        (BN_is_negative(m1) && !BN_add(m1, m1, prime)) ||
-        !BN_mul(m1, m1, ap->r, ctx) ||
-        !BN_add(r0, r0, m1)) {
-      goto err;
-    }
-  }
-
->>>>>>> 617804ad
   if (rsa->e && rsa->n) {
     if (!BN_mod_exp_mont(vrfy, r0, rsa->e, rsa->n, ctx, rsa->mont_n)) {
       goto err;
@@ -805,11 +734,7 @@
 
       d = &local_d;
       BN_with_flags(d, rsa->d, BN_FLG_CONSTTIME);
-<<<<<<< HEAD
-      if (!BN_mod_exp_mont(r0, I, d, rsa->n, ctx, rsa->mont_n)) {
-=======
       if (!BN_mod_exp_mont_consttime(r0, I, d, rsa->n, ctx, rsa->mont_n)) {
->>>>>>> 617804ad
         goto err;
       }
     }
@@ -986,55 +911,10 @@
     BN_CTX_end(ctx);
     BN_CTX_free(ctx);
   }
-<<<<<<< HEAD
   if (!ok) {
     RSA_free(rsa);
     return NULL;
   }
-=======
-  sk_RSA_additional_prime_pop_free(additional_primes,
-                                   RSA_additional_prime_free);
-  return ok;
-}
-
-int rsa_default_keygen(RSA *rsa, int bits, BIGNUM *e_value, BN_GENCB *cb) {
-  return rsa_default_multi_prime_keygen(rsa, bits, 2 /* num primes */, e_value,
-                                        cb);
-}
-
-/* Many of these methods are NULL to more easily drop unused functions. The
- * wrapper functions will select the appropriate |rsa_default_*| for all
- * methods. */
-const RSA_METHOD RSA_default_method = {
-  {
-    0 /* references */,
-    1 /* is_static */,
-  },
-  NULL /* app_data */,
-
-  NULL /* init */,
-  NULL /* finish (defaults to rsa_default_finish) */,
-
-  NULL /* size (defaults to rsa_default_size) */,
-
-  NULL /* sign */,
-  NULL /* verify */,
-
-  NULL /* encrypt (defaults to rsa_default_encrypt) */,
-  NULL /* sign_raw (defaults to rsa_default_sign_raw) */,
-  NULL /* decrypt (defaults to rsa_default_decrypt) */,
-  NULL /* verify_raw (defaults to rsa_default_verify_raw) */,
-
-  NULL /* private_transform (defaults to rsa_default_private_transform) */,
-
-  mod_exp,
-  NULL /* bn_mod_exp */,
-
-  RSA_FLAG_CACHE_PUBLIC | RSA_FLAG_CACHE_PRIVATE,
-
-  NULL /* keygen (defaults to rsa_default_keygen) */,
-  NULL /* multi_prime_keygen (defaults to rsa_default_multi_prime_keygen) */,
->>>>>>> 617804ad
 
   return rsa;
 }