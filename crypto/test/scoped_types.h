--- conflicted
+++ resolved
@@ -18,13 +18,8 @@
 #include <stdint.h>
 #include <stdio.h>
 
-<<<<<<< HEAD
-=======
 #include <memory>
 
-#include <openssl/aead.h>
-#include <openssl/bio.h>
->>>>>>> ef14b2d8
 #include <openssl/bn.h>
 #include <openssl/ec.h>
 #include <openssl/ec_key.h>
@@ -56,13 +51,6 @@
 template<typename T, void (*func)(T*)>
 using ScopedOpenSSLType = std::unique_ptr<T, OpenSSLDeleter<T, func>>;
 
-<<<<<<< HEAD
-=======
-template<typename StackType, typename T, void (*func)(T*)>
-using ScopedOpenSSLStack =
-    std::unique_ptr<StackType, OpenSSLStackDeleter<StackType, T, func>>;
-
->>>>>>> ef14b2d8
 template<typename T, typename CleanupRet, void (*init_func)(T*),
          CleanupRet (*cleanup_func)(T*)>
 class ScopedOpenSSLContext {
