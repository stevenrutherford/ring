// The MIT License (MIT)
//
// Copyright (c) 2015-2016 the fiat-crypto authors (see the AUTHORS file).
//
// Permission is hereby granted, free of charge, to any person obtaining a copy
// of this software and associated documentation files (the "Software"), to deal
// in the Software without restriction, including without limitation the rights
// to use, copy, modify, merge, publish, distribute, sublicense, and/or sell
// copies of the Software, and to permit persons to whom the Software is
// furnished to do so, subject to the following conditions:
//
// The above copyright notice and this permission notice shall be included in all
// copies or substantial portions of the Software.
//
// THE SOFTWARE IS PROVIDED "AS IS", WITHOUT WARRANTY OF ANY KIND, EXPRESS OR
// IMPLIED, INCLUDING BUT NOT LIMITED TO THE WARRANTIES OF MERCHANTABILITY,
// FITNESS FOR A PARTICULAR PURPOSE AND NONINFRINGEMENT. IN NO EVENT SHALL THE
// AUTHORS OR COPYRIGHT HOLDERS BE LIABLE FOR ANY CLAIM, DAMAGES OR OTHER
// LIABILITY, WHETHER IN AN ACTION OF CONTRACT, TORT OR OTHERWISE, ARISING FROM,
// OUT OF OR IN CONNECTION WITH THE SOFTWARE OR THE USE OR OTHER DEALINGS IN THE
// SOFTWARE.

#ifndef OPENSSL_HEADER_CURVE25519_INTERNAL_H
#define OPENSSL_HEADER_CURVE25519_INTERNAL_H

#include <GFp/base.h>

#include <stdint.h>


#if defined(__cplusplus)
extern "C" {
#endif


#if defined(OPENSSL_X86_64) && !defined(OPENSSL_SMALL) && \
    !defined(OPENSSL_WINDOWS) && !defined(OPENSSL_NO_ASM)
// This isn't compatible with Windows because the asm code makes use of the red
// zone, which Windows doesn't support.
#define BORINGSSL_X25519_X86_64

void GFp_x25519_x86_64(uint8_t out[32], const uint8_t scalar[32],
                       const uint8_t point[32]);
#endif


#if defined(OPENSSL_ARM) && !defined(OPENSSL_NO_ASM) && !defined(OPENSSL_APPLE)
#define BORINGSSL_X25519_NEON

// x25519_NEON is defined in asm/x25519-arm.S.
void GFp_x25519_NEON(uint8_t out[32], const uint8_t scalar[32],
                     const uint8_t point[32]);
#endif

// fe means field element. Here the field is \Z/(2^255-19). An element t,
// entries t[0]...t[9], represents the integer t[0]+2^26 t[1]+2^51 t[2]+2^77
// t[3]+2^102 t[4]+...+2^230 t[9].
// fe limbs are bounded by 1.125*2^26,1.125*2^25,1.125*2^26,1.125*2^25,etc.
// Multiplication and carrying produce fe from fe_loose.
<<<<<<< HEAD
//
// Keep in sync with `Elem` and `ELEM_LIMBS` in curve25519/ops.rs.
typedef struct fe { int32_t v[10]; } fe;
=======
typedef struct fe { uint32_t v[10]; } fe;
>>>>>>> b2c312d6

// fe_loose limbs are bounded by 3.375*2^26,3.375*2^25,3.375*2^26,3.375*2^25,etc.
// Addition and subtraction produce fe_loose from (fe, fe).
typedef struct fe_loose { uint32_t v[10]; } fe_loose;

/* ge means group element.

 * Here the group is the set of pairs (x,y) of field elements (see fe.h)
 * satisfying -x^2 + y^2 = 1 + d x^2y^2
 * where d = -121665/121666.
 *
 * Representations:
 *   ge_p2 (projective): (X:Y:Z) satisfying x=X/Z, y=Y/Z
 *   ge_p3 (extended): (X:Y:Z:T) satisfying x=X/Z, y=Y/Z, XY=ZT
 *   ge_p1p1 (completed): ((X:Z),(Y:T)) satisfying x=X/Z, y=Y/T
 *   ge_precomp (Duif): (y+x,y-x,2dxy) */

// Keep in sync with `Point` in curve25519/ops.rs.
typedef struct {
  fe X;
  fe Y;
  fe Z;
} ge_p2;


// Keep in sync with `ExtPoint` in curve25519/ops.rs.
typedef struct {
  fe X;
  fe Y;
  fe Z;
  fe T;
} ge_p3;

typedef struct {
  fe_loose X;
  fe_loose Y;
  fe_loose Z;
  fe_loose T;
} ge_p1p1;

typedef struct {
  fe_loose yplusx;
  fe_loose yminusx;
  fe_loose xy2d;
} ge_precomp;

typedef struct {
  fe_loose YplusX;
  fe_loose YminusX;
  fe_loose Z;
  fe_loose T2d;
} ge_cached;


#if defined(__cplusplus)
}  // extern C
#endif

#endif  // OPENSSL_HEADER_CURVE25519_INTERNAL_H<|MERGE_RESOLUTION|>--- conflicted
+++ resolved
@@ -57,13 +57,9 @@
 // t[3]+2^102 t[4]+...+2^230 t[9].
 // fe limbs are bounded by 1.125*2^26,1.125*2^25,1.125*2^26,1.125*2^25,etc.
 // Multiplication and carrying produce fe from fe_loose.
-<<<<<<< HEAD
 //
 // Keep in sync with `Elem` and `ELEM_LIMBS` in curve25519/ops.rs.
-typedef struct fe { int32_t v[10]; } fe;
-=======
 typedef struct fe { uint32_t v[10]; } fe;
->>>>>>> b2c312d6
 
 // fe_loose limbs are bounded by 3.375*2^26,3.375*2^25,3.375*2^26,3.375*2^25,etc.
 // Addition and subtraction produce fe_loose from (fe, fe).
